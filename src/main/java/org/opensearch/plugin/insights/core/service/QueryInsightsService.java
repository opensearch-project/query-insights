/*
 * SPDX-License-Identifier: Apache-2.0
 *
 * The OpenSearch Contributors require contributions made to
 * this file be licensed under the Apache-2.0 license or a
 * compatible open source license.
 */

package org.opensearch.plugin.insights.core.service;

import static org.opensearch.plugin.insights.settings.QueryInsightsSettings.DEFAULT_GROUPING_TYPE;
import static org.opensearch.plugin.insights.settings.QueryInsightsSettings.getExporterSettings;

import java.io.IOException;
import java.util.ArrayList;
import java.util.Comparator;
import java.util.HashMap;
import java.util.List;
import java.util.Map;
import java.util.concurrent.LinkedBlockingQueue;
import org.apache.logging.log4j.LogManager;
import org.apache.logging.log4j.Logger;
import org.opensearch.client.Client;
import org.opensearch.common.inject.Inject;
import org.opensearch.common.lifecycle.AbstractLifecycleComponent;
import org.opensearch.common.settings.ClusterSettings;
import org.opensearch.common.settings.Settings;
import org.opensearch.common.unit.TimeValue;
import org.opensearch.core.xcontent.NamedXContentRegistry;
import org.opensearch.plugin.insights.core.exporter.QueryInsightsExporterFactory;
import org.opensearch.plugin.insights.core.reader.QueryInsightsReaderFactory;
import org.opensearch.plugin.insights.core.service.categorizer.SearchQueryCategorizer;
import org.opensearch.plugin.insights.rules.model.GroupingType;
import org.opensearch.plugin.insights.rules.model.MetricType;
import org.opensearch.plugin.insights.rules.model.SearchQueryRecord;
import org.opensearch.plugin.insights.settings.QueryInsightsSettings;
import org.opensearch.telemetry.metrics.MetricsRegistry;
import org.opensearch.threadpool.Scheduler;
import org.opensearch.threadpool.ThreadPool;

/**
 * Service responsible for gathering, analyzing, storing and exporting
 * information related to search queries
 */
public class QueryInsightsService extends AbstractLifecycleComponent {

    private static final Logger logger = LogManager.getLogger(QueryInsightsService.class);

    /**
     * The internal OpenSearch thread pool that execute async processing and exporting tasks
     */
    private final ThreadPool threadPool;

    /**
     * Services to capture top n queries for different metric types
     */
    private final Map<MetricType, TopQueriesService> topQueriesServices;

    /**
     * Flags for enabling insight data collection for different metric types
     */
    private final Map<MetricType, Boolean> enableCollect;

    /**
     * The internal thread-safe queue to ingest the search query data and subsequently forward to processors
     */
    private final LinkedBlockingQueue<SearchQueryRecord> queryRecordsQueue;

    /**
     * Holds a reference to delayed operation {@link Scheduler.Cancellable} so it can be cancelled when
     * the service closed concurrently.
     */
    protected volatile Scheduler.Cancellable scheduledFuture;

    /**
     * Query Insights exporter factory
     */
    final QueryInsightsExporterFactory queryInsightsExporterFactory;

    /**
<<<<<<< HEAD
     * Query Insights reader factory
     */
    final QueryInsightsReaderFactory queryInsightsReaderFactory;
=======
     * Flags for enabling insight data grouping for different metric types
     */
    private GroupingType groupingType;
>>>>>>> ca0d999e

    private volatile boolean searchQueryMetricsEnabled;

    private SearchQueryCategorizer searchQueryCategorizer;

    private NamedXContentRegistry namedXContentRegistry;

    /**
     * Constructor of the QueryInsightsService
     *
     * @param clusterSettings OpenSearch cluster level settings
     * @param threadPool The OpenSearch thread pool to run async tasks
     * @param client OS client
     * @param metricsRegistry Opentelemetry Metrics registry
     * @param namedXContentRegistry NamedXContentRegistry for parsing purposes
     */
    @Inject
    public QueryInsightsService(
        final ClusterSettings clusterSettings,
        final ThreadPool threadPool,
        final Client client,
        final MetricsRegistry metricsRegistry,
        final NamedXContentRegistry namedXContentRegistry
    ) {
        enableCollect = new HashMap<>();
        queryRecordsQueue = new LinkedBlockingQueue<>(QueryInsightsSettings.QUERY_RECORD_QUEUE_CAPACITY);
        this.threadPool = threadPool;
        this.queryInsightsExporterFactory = new QueryInsightsExporterFactory(client);
        this.queryInsightsReaderFactory = new QueryInsightsReaderFactory(client);
        this.namedXContentRegistry = namedXContentRegistry;
        // initialize top n queries services and configurations consumers
        topQueriesServices = new HashMap<>();
        for (MetricType metricType : MetricType.allMetricTypes()) {
            enableCollect.put(metricType, false);
            topQueriesServices.put(
                metricType,
                new TopQueriesService(metricType, threadPool, queryInsightsExporterFactory, queryInsightsReaderFactory)
            );
        }
        for (MetricType type : MetricType.allMetricTypes()) {
            clusterSettings.addSettingsUpdateConsumer(
                getExporterSettings(type),
                (settings -> setExporterAndReader(type, settings)),
                (settings -> validateExporterAndReaderConfig(type, settings))
            );
        }

        this.searchQueryCategorizer = SearchQueryCategorizer.getInstance(metricsRegistry);
        this.enableSearchQueryMetricsFeature(false);
        this.groupingType = DEFAULT_GROUPING_TYPE;
    }

    /**
     * Ingest the query data into in-memory stores
     *
     * @param record the record to ingest
     * @return true/false
     */
    public boolean addRecord(final SearchQueryRecord record) {
        boolean shouldAdd = isSearchQueryMetricsFeatureEnabled() || isGroupingEnabled();
        if (!shouldAdd) {
            for (Map.Entry<MetricType, TopQueriesService> entry : topQueriesServices.entrySet()) {
                if (!enableCollect.get(entry.getKey())) {
                    continue;
                }
                List<SearchQueryRecord> currentSnapshot = entry.getValue().getTopQueriesCurrentSnapshot();
                // skip add to top N queries store if the incoming record is smaller than the Nth record
                if (currentSnapshot.size() < entry.getValue().getTopNSize()
                    || SearchQueryRecord.compare(record, currentSnapshot.get(0), entry.getKey()) > 0) {
                    shouldAdd = true;
                    break;
                }
            }
        }
        if (shouldAdd) {
            return queryRecordsQueue.offer(record);
        }
        return false;
    }

    /**
     * Drain the queryRecordsQueue into internal stores and services
     */
    public void drainRecords() {
        final List<SearchQueryRecord> records = new ArrayList<>();
        queryRecordsQueue.drainTo(records);
        records.sort(Comparator.comparingLong(SearchQueryRecord::getTimestamp));
        for (MetricType metricType : MetricType.allMetricTypes()) {
            if (enableCollect.get(metricType)) {
                // ingest the records into topQueriesService
                topQueriesServices.get(metricType).consumeRecords(records);
            }
        }

        if (searchQueryMetricsEnabled) {
            try {
                searchQueryCategorizer.consumeRecords(records);
            } catch (Exception e) {
                logger.error("Error while trying to categorize the queries.", e);
            }
        }
    }

    /**
     * Get the top queries service based on metricType
     * @param metricType {@link MetricType}
     * @return {@link TopQueriesService}
     */
    public TopQueriesService getTopQueriesService(final MetricType metricType) {
        return topQueriesServices.get(metricType);
    }

    /**
     * Set flag to enable or disable Query Insights data collection
     *
     * @param metricType {@link MetricType}
     * @param enable Flag to enable or disable Query Insights data collection
     */
    public void enableCollection(final MetricType metricType, final boolean enable) {
        this.enableCollect.put(metricType, enable);
        this.topQueriesServices.get(metricType).setEnabled(enable);
    }

    /**
     * Validate grouping given grouping type setting
     * @param groupingTypeSetting grouping setting
     */
    public void validateGrouping(final String groupingTypeSetting) {
        GroupingType.getGroupingTypeFromSettingAndValidate(groupingTypeSetting);
    }

    /**
     * Set grouping
     * @param groupingTypeSetting grouping
     */
    public void setGrouping(final String groupingTypeSetting) {
        GroupingType newGroupingType = GroupingType.getGroupingTypeFromSettingAndValidate(groupingTypeSetting);
        GroupingType oldGroupingType = groupingType;

        if (oldGroupingType != newGroupingType) {
            groupingType = newGroupingType;

            for (MetricType metricType : MetricType.allMetricTypes()) {
                this.topQueriesServices.get(metricType).setGrouping(newGroupingType);
            }
        }
    }

    /**
     * Set max number of groups
     * @param maxGroups maximum number of groups that should be tracked when calculating Top N groups
     */
    public void setMaximumGroups(final int maxGroups) {
        for (MetricType metricType : MetricType.allMetricTypes()) {
            this.topQueriesServices.get(metricType).setMaxGroups(maxGroups);
        }
    }

    /**
     * Validate max number of groups. Should be between 1 and MAX_GROUPS_LIMIT
     * @param maxGroups maximum number of groups that should be tracked when calculating Top N groups
     */
    public void validateMaximumGroups(final int maxGroups) {
        if (maxGroups < 0 || maxGroups > QueryInsightsSettings.MAX_GROUPS_EXCLUDING_TOPN_LIMIT) {
            throw new IllegalArgumentException(
                "Max groups setting"
                    + " should be between 0 and "
                    + QueryInsightsSettings.MAX_GROUPS_EXCLUDING_TOPN_LIMIT
                    + ", was ("
                    + maxGroups
                    + ")"
            );
        }
    }

    /**
     * Get the grouping type based on the metricType
     * @return GroupingType
     */

    public GroupingType getGrouping() {
        return groupingType;
    }

    /**
     * Get if the Query Insights data collection is enabled for a MetricType
     *
     * @param metricType {@link MetricType}
     * @return if the Query Insights data collection is enabled
     */
    public boolean isCollectionEnabled(final MetricType metricType) {
        return this.enableCollect.get(metricType);
    }

    /**
     * Check if any feature of Query Insights service is enabled, right now includes Top N and Categorization.
     *
     * @return if query insights service is enabled
     */
    public boolean isAnyFeatureEnabled() {
        return isTopNFeatureEnabled() || isSearchQueryMetricsFeatureEnabled();
    }

    /**
     * Check if top N enabled for any metric type
     *
     * @return if top N feature is enabled
     */
    public boolean isTopNFeatureEnabled() {
        for (MetricType t : MetricType.allMetricTypes()) {
            if (isCollectionEnabled(t)) {
                return true;
            }
        }
        return false;
    }

    /**
     * Is search query metrics feature enabled.
     * @return boolean flag
     */
    public boolean isSearchQueryMetricsFeatureEnabled() {
        return this.searchQueryMetricsEnabled;
    }

    /**
     * Is grouping feature enabled and TopN feature enabled
     * @return boolean
     */
    public boolean isGroupingEnabled() {
        return this.groupingType != GroupingType.NONE && isTopNFeatureEnabled();
    }

    /**
     * Enable/Disable search query metrics feature.
     * @param enable enable/disable search query metrics feature
     * Stops query insights service if no features enabled
     */
    public void enableSearchQueryMetricsFeature(boolean enable) {
        searchQueryMetricsEnabled = enable;
    }

    /**
     * Validate the window size config for a metricType
     *
     * @param type {@link MetricType}
     * @param windowSize {@link TimeValue}
     */
    public void validateWindowSize(final MetricType type, final TimeValue windowSize) {
        if (topQueriesServices.containsKey(type)) {
            topQueriesServices.get(type).validateWindowSize(windowSize);
        }
    }

    /**
     * Set window size for a metricType
     *
     * @param type {@link MetricType}
     * @param windowSize {@link TimeValue}
     */
    public void setWindowSize(final MetricType type, final TimeValue windowSize) {
        if (topQueriesServices.containsKey(type)) {
            topQueriesServices.get(type).setWindowSize(windowSize);
        }
    }

    /**
     * Validate the top n size config for a metricType
     *
     * @param type {@link MetricType}
     * @param topNSize top n size
     */
    public void validateTopNSize(final MetricType type, final int topNSize) {
        if (topQueriesServices.containsKey(type)) {
            topQueriesServices.get(type).validateTopNSize(topNSize);
        }
    }

    /**
     * Set the top n size config for a metricType
     *
     * @param type {@link MetricType}
     * @param topNSize top n size
     */
    public void setTopNSize(final MetricType type, final int topNSize) {
        if (topQueriesServices.containsKey(type)) {
            topQueriesServices.get(type).setTopNSize(topNSize);
        }
    }

    /**
     * Set the exporter and reader config for a metricType
     *
     * @param type {@link MetricType}
     * @param settings exporter and reader settings
     */
    public void setExporterAndReader(final MetricType type, final Settings settings) {
        if (topQueriesServices.containsKey(type)) {
            TopQueriesService tqs = topQueriesServices.get(type);
            tqs.setExporter(settings);
            tqs.setReader(settings, namedXContentRegistry);
        }
    }

    /**
     * Get search query categorizer object
     * @return SearchQueryCategorizer object
     */
    public SearchQueryCategorizer getSearchQueryCategorizer() {
        return this.searchQueryCategorizer;
    }

    /**
     * Validate the exporter and reader config for a metricType
     *
     * @param type {@link MetricType}
     * @param settings exporter and reader settings
     */
    public void validateExporterAndReaderConfig(final MetricType type, final Settings settings) {
        if (topQueriesServices.containsKey(type)) {
            TopQueriesService tqs = topQueriesServices.get(type);
            tqs.validateExporterAndReaderConfig(settings);
        }
    }

    @Override
    protected void doStart() {
        if (isAnyFeatureEnabled()) {
            scheduledFuture = threadPool.scheduleWithFixedDelay(
                this::drainRecords,
                QueryInsightsSettings.QUERY_RECORD_QUEUE_DRAIN_INTERVAL,
                QueryInsightsSettings.QUERY_INSIGHTS_EXECUTOR
            );
        }
    }

    @Override
    protected void doStop() {
        if (scheduledFuture != null) {
            scheduledFuture.cancel();
        }
    }

    @Override
    protected void doClose() throws IOException {
        // close all top n queries service
        for (TopQueriesService topQueriesService : topQueriesServices.values()) {
            topQueriesService.close();
        }
        // close any unclosed resources
        queryInsightsExporterFactory.closeAllExporters();
        queryInsightsReaderFactory.closeAllReaders();
    }
}<|MERGE_RESOLUTION|>--- conflicted
+++ resolved
@@ -78,15 +78,14 @@
     final QueryInsightsExporterFactory queryInsightsExporterFactory;
 
     /**
-<<<<<<< HEAD
      * Query Insights reader factory
      */
     final QueryInsightsReaderFactory queryInsightsReaderFactory;
-=======
+  
+    /**
      * Flags for enabling insight data grouping for different metric types
      */
     private GroupingType groupingType;
->>>>>>> ca0d999e
 
     private volatile boolean searchQueryMetricsEnabled;
 
