--- conflicted
+++ resolved
@@ -351,10 +351,7 @@
     /**
      * Ensures that the template exists and is up-to-date. This method checks if the template exists,
      * compares its mapping with the current mapping, and updates it if necessary.
-<<<<<<< HEAD
-=======
      * Only the cluster manager node performs template management to avoid race conditions.
->>>>>>> 3f0efaab
      *
      * @return CompletableFuture that completes when the template check/creation is done
      */
@@ -381,15 +378,6 @@
                         ComposableIndexTemplate existingTemplate = response.indexTemplates().get(TEMPLATE_NAME);
 
                         // Check if template needs updating
-<<<<<<< HEAD
-                        boolean needsUpdate = existingTemplate.priority() != templatePriority;
-
-                        // For now, always update template when mapping content changes
-                        // More sophisticated mapping comparison can be added later if needed
-                        if (!needsUpdate && existingTemplate.template() != null && existingTemplate.template().mappings() != null) {
-                            String existingMappingString = existingTemplate.template().mappings().toString();
-                            if (!Objects.equals(existingMappingString, currentMapping)) {
-=======
                         boolean needsUpdate = existingTemplate == null || existingTemplate.priority() != templatePriority;
 
                         // Check if mapping content changes
@@ -399,7 +387,6 @@
                                 existingMappingString = existingTemplate.template().mappings().toString();
                             }
                             if (!mappingsEqual(existingMappingString, currentMapping)) {
->>>>>>> 3f0efaab
                                 needsUpdate = true;
                             }
                         }
@@ -412,22 +399,12 @@
 
                         logger.info("Template [{}] needs updating", TEMPLATE_NAME);
                     }
-<<<<<<< HEAD
-
-                    // Template doesn't exist or needs updating
-                    createTemplate(future);
-                } catch (IOException e) {
-                    logger.error("Failed to read current mapping for template comparison", e);
-                    createTemplate(future);
-                }
-=======
                 } catch (IOException e) {
                     logger.error("Failed to read current mapping for template comparison", e);
                 }
 
                 // Template doesn't exist, create it or needs updating
                 createTemplate(future);
->>>>>>> 3f0efaab
             }
 
             @Override
